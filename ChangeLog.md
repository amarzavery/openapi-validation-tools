--- conflicted
+++ resolved
@@ -1,604 +1,599 @@
-# Changelog
-<<<<<<< HEAD
-### 07/08/2019 0.18.7
-- Fixed validation of nullable array types if they were defined as tope level models or transformed into top level models in the `"definitions"` object. Fixes #437.
-- Fixed an issue where `"properties": {}` was being incorrectly added to a schema with `"$ref"` in the response or a top level `array`. 
-
-### 07/02/2019 0.18.6
-- Improved model validation when example provides the response body however the spec doesn't have a schema for the response and vice-versa.
-
-### 06/12/2019 0.18.5
--  Added support for JSON path & schema path in errors.
-=======
-
-## 07/12/2019 0.19.2
-
-- Add support for validating discriminator is required and also the support for suppression.[Issue#386](https://github.com/Azure/oav/issues/386).
-
-## 07/02/2019 0.19.1
-
-- Update TypeScript to 3.5
-- `@types/jsonpath` is a dependency because `PathComponent` type from the package is exported in `lib/util/validationError.ts`.
-
-## 07/12/2019 0.19.0
-
-- Modify path in payload for MISSING_REQUIRED_PROPERTIES and for OBJECT_ADDITIONAL_PROPERTIES to point to the actual property.
-
-
-## 07/02/2019 0.18.6
-
-- Adding support for JSON path & schema path in errors.
-
-## 06/12/2019 0.18.5
-
-## 05/30/2019 0.18.4
->>>>>>> bcb532dd
-
-- Better error reporting for spec reference pointing to invalid files.
-
-## 05/29/2019 0.18.3
-
-- Update cache initialization in live validator to `Promise.all()`.
-- Update package version of `yuml2svg` dependency (since it contains typescript definitions).
-- Add support for validating `readOnly` properties in the request.
-- Limiting dependencies on `@types/lodash` and `typescript` due to stricter type definition rules in the later versions.
-
-## 04/25/2019 0.18.2
-
-- Use node env for jest #422.
-
-## 04/08/2019 0.18.1
-
-- Validate request body when it is a JSON object.
-
-## 04/08/2019 0.18.0
-
-- The `isSuccessful` is `undefined` in case of an existing `runtimeException`.
-- `RequestResponseLiveValidationResult` has a runtimeExceptions field instead of an errors field.
-
-## 04/05/2019 0.17.0
-
-- Live Validation mode is now skipping validating for errors not specified when using the `includeErrors` option.
-- The types `RequestValidationResult` and `ResponseValidationResult` have been replaced with the `LiveValidationResult` type.
-
-## 04/05/2019 0.16.1
-
-- OAV should exit with code `1` if it finds errors.
-- Breaking changes in SpecValidationResult, CommonValidationResult.
-
-## 04/01/2019 0.15.3
-
-- Polymporphic anyOf's will be validated only against the matching subschema and any error wont be nested.
-
-## 04/01/2019 0.15.2
-
-- Inner errors will have the `LiveValidationIssue` type instead of`object`.
-
-## 03/28/2019 0.15.1
-
-- Allow for live validation to exclude/include specific errors.
-
-## 03/27/2019 0.15.0
-
-- Refactor live validator and new types for validation results.
-- Expose separate request and response validate methods.
-- Expose types for live validation parameters.
-- `processValidationErrors`, `serializeErrors` and `getPotentialOperations` are not exported anymore. Validation methods automatically call these.
-
-## 03/20/2019 0.14.8
-
-- Don't parse examples when not needed.
-- Remove example references when not needed to avoid "UNRESOLVABLE_REFERENCE" errors.
-
-## 03/20/2019 0.14.7
-
-- Change test runner to jest.
-
-## 03/19/2019 0.14.6
-
-- Don't resolve x-ms-examples for live validation and for semantic validation.
-
-## 03/07/2019 0.14.5
-
-- Fixing linting and coding style issues.
-
-## 03/08/2019 0.14.4
-
-- `INTERNAL_ERROR` as an error code.
-
-## 03/07/2019 0.14.3
-
-- OAV shouldn't parse `error.title` twice.
-
-## 03/06/2019 0.14.2
-
-- Use one cache per SpecValidator inside the LiveValidator.
-
-## 03/06/2019 0.14.1
-
-- Add doc cache during `LiveValidator initialization` to reduce memory footprint and execution time.
-
-## 03/06/2019 0.14.0
-
-- Remove package level global doc cache.
-- Remove external exports of `clearCache()` and of `executePromisesSequentially()`
-
-## 02/06/2019 0.13.6
-
-- Polymorphic models should have `"type": "object"`.
-
-## 02/05/2019 0.13.5
-
-- Fixing `ONE_OF_MULTIPLE`. It was caused by `x-ms-enum.modelAsString` which validates
-  discriminators as an unrestricted strings
-
-## 01/29/2019 0.13.4
-
-- Provide url and file position for these errors:
-  - `RESPONSE_STATUS_CODE_NOT_IN_SPEC`,
-  - `RESPONSE_STATUS_CODE_NOT_IN_EXAMPLE`,
-  - `XMS_EXAMPLE_NOT_FOUND_ERROR`,
-  - `DOUBLE_FORWARD_SLASHES_IN_URL`,
-  - `RESPONSE_SCHEMA_NOT_IN_SPEC`, and
-  - `REQUIRED_PARAMETER_EXAMPLE_NOT_FOUND`.
-
-## 01/28/2019 0.13.3
-
-- Provide url and file position for `RESPONSE_STATUS_CODE_NOT_IN_EXAMPLE` errors.
-
-## 01/23/2019 0.13.2
-
-- Update `z-schema`.
-
-## 01/18/2019 0.13.1
-
-- Handle `text-matches` in suppression.
-
-## 01/15/2019 0.13.0
-
-- JSON types are updated.
-
-## 01/14/2019 0.12.0
-
-- Simplify model and semantic property names. `errorCode` becomes `code` and `errorDetails` becomes `details`.
-
-## 01/14/2019 0.11.1
-
-- Replace an example object with a function to avoid reference resolutions in examples.
-
-## 01/08/2019 0.11.0
-
-- Remove JS symbols from errors to avoid logging failure.
-
-## 01/08/2019 0.10.4
-
-- remove `ts-node`
-
-## 12/11/2018 0.10.3
-
-- exporting NodeError to consume it outside of oav..
-
-## 12/07/2018 0.10.2
-
-- no default response for non errors.
-
-## 12/07/2018 0.10.1
-
-- update `@ts-common/virtual-fs` to retry network requests.
-
-## 12/05/2018 0.10.0
-
-- no `CloudError` generation.
-
-## 12/01/2018 0.9.7
-
-- Properly handle JSON errors
-
-## 11/29/2018 0.9.6
-
-- update `@ts-common/json-parser` to properly handle UNICODE escape symbols.
-
-## 11/28/2018 0.9.5
-
-- catch `jsonpath` exceptions.
-- Better internal structure.
-
-## 11/27/2018 0.9.4
-
-- Improve exception/error message.
-
-## 11/26/2018 0.9.3
-
-- Use `z-schema` instead of `@ts-common/z-schema`.
-
-## 11/21/2018 0.9.2
-
-- Remove `rewire()` package.
-
-## 11/20/2018 0.9.1
-
-- getErrorsFromSemanticValidation().
-
-## 11/19/2018 0.9.0
-
-- Improve error types.
-
-## 11/16/2018 0.8.1
-
-- Suppressions may have multiple `where` and `from` fields. OAV didn't handle it properly.
-
-## 11/08/2018 0.8.0
-
-- a source map for CloudError
-- a bug fix for embedded examples.
-
-## 11/08/2018 0.7.14
-
-- update swagger definition
-
-## 10/23/2018 0.7.13
-
-- switch to Azure DevOps.
-
-## 10/23/2018 0.7.12
-
-- switch from `@ts-common/azure-openapi-markdown` to `@azure/openapi-markdown`.
-
-## 10/15/2018 0.7.11
-
-- exported functions don't catch exceptions.
-
-## 10/15/2018 0.7.10
-
-- Provide Title for all Schema Objects.
-
-## 10/12/2018 0.7.9
-
-- Additional source map for generated Schema objects.
-
-## 10/09/2018 0.7.8
-
-- Update `@ts-common/azure-openapi-markdown` package.
-
-## 10/08/2018 0.7.7
-
-- Fix a bug applying suppressions from HTTPS.
-
-## 10/08/2018 0.7.6
-
-- Fix a bug in ReadFile from HTTPS.
-
-## 10/08/2018 0.7.5
-
-- Get suppressions from HTTPS.
-
-## 10/03/2018 0.7.4
-
-- Fix `@ts-common/source-map` `.d.ts` files.
-
-## 10/02/2018 0.7.3
-
-- Suppress promise rejection.
-
-## 10/02/2018 0.7.2
-
-- Fix URL encoding test.
-
-## 10/02/2018 0.7.1
-
-- Fix yasway.
-
-## 10/01/2018 0.7.0
-
-- Suppression API is changed.
-
-## 09/27/2018 0.6.5
-
-- Suppression supports relative file and object paths.
-
-## 09/25/2018 0.6.4
-
-- Source Map for `.d.ts` files.
-
-## 09/25/2018 0.6.3
-
-- Source Map
-
-## 09/25/2018 0.6.2
-
-- Bug fix for `resolve-spec` CLI (#320)
-
-## 09/25/2018 0.6.1
-
-- Semantic validation warning bug fix.
-
-## 09/21/2018 0.6.0
-
-- Suppression. `where` is not supported yet.
-
-## 09/21/2018 0.5.13
-
-- Correcting where we add url and position information to semantic validation errors.
-
-## 09/19/2018 0.5.12
-
-- Adding url and position to source where issue occurs for semantic validation errors.
-
-## 09/19/2018 0.5.11
-
-- Adding pretty printing to validate-spec command, --pretty option.
-
-## 09/17/2018 0.5.10
-
-- xMsExamplesExtractor bug fix #309
-
-## 09/11/2018 0.5.9
-
-- OAV is using '@ts-common/z-schema' instead of 'z-schema'
-
-## 09/10/2018 0.5.8
-
-- Fix JSON-Pointer encoding.
-
-## 08/28/2018 0.5.7
-
-- Errors have optional `jsonUrl` and `jsonPosition` fields.
-
-## 08/22/2018 0.5.6
-
-- CloudError proper fix
-
-## 08/22/2018 0.5.5
-
-- CloudError bug fix #300.
-
-## 08/22/2018 0.5.4
-
-- Simplified source-map
-
-## 08/21/2018 0.5.3
-
-- Friendly nested definition name
-
-## 08/21/2018 0.5.2
-
-- Bug fix for `"type": "file"`
-
-## 08/17/2018 0.5.1
-
-- File URL and position in title
-
-## 08/17/2018 0.5.0
-
-- File URL and position
-
-## 08/16/2018 0.4.70
-
-- New transformation functions.
-
-## 08/14/2018 0.4.69
-
-- Collapse of similar errors for array elements in `similarPaths` property on the error.
-
-## 08/13/2018 0.4.68
-
-- Using a JSON parser with a source map.
-
-## 08/11/2018 0.4.67
-
-- Single error for not matching any discriminated types.
-
-## 08/10/2018 0.4.66
-
-- Use JSON Pointer format for inserted schema title for properties and definitions.
-
-## 08/10/2018 0.4.65
-
-- Include property name as schema title in the property object.
-
-## 08/10/2018 0.4.64
-
-- Include definition name as schema title in the definitions.
-
-## 08/01/2018 0.4.63
-
-- Replacing `reduce` error collections with lazy iterators.
-
-## 07/18/2018 0.4.62
-
-- Solve security vulnerabilities
-
-## 07/18/2018 0.4.61
-
-- Export more types
-
-## 07/18/2018 0.4.60
-
-- Use `yasway` type definitions
-
-## 07/18/2018 0.4.59
-
-- Bug fix: `scenarios is undefined` when running AutoRest plugin.
-
-## 07/17/2018 0.4.58
-
-- export additional types.
-
-## 07/05/2018 0.4.57
-
-- `--pretty` output.
-
-## 07/05/2018 0.4.56
-
-- Error serialization.
-
-## 07/05/2018 0.4.55
-
-- Remove a dependency on `@types/winston` package. `winston` is updated to `3.0.0`.
-
-## 06/21/2018 0.4.54
-
-- Apply rules for Nested Properties
-
-## 06/26/2018 0.4.51
-
-- Bug fix: Do BOM stripping for remote URL's [#266](https://github.com/Azure/oav/issues/266).
-
-## 06/20/2018 0.4.50
-
-- Replace sway dependency with yasway.
-
-## 06/19/2018 0.4.49
-
-- Bug fix: Data is valid against more than one schema from `oneOf` [#248](https://github.com/Azure/oav/pull/248)
-  The problem occurs when referenced model may also accept `null`. The fix is replacing `oneOf` with `anyOf`.
-
-## 05/14/2018 0.4.38
-
-- Bug fix: `oav extract-xmsexamples` also extracts request headers. [#241](https://github.com/Azure/oav/pull/241)
-- Bug fix: x-ms-parametrized-host is not validated correctly [#240](https://github.com/Azure/oav/issues/240)
-
-## 04/23/2018 0.4.37
-
-- Update dependencies.
-- Bug fixes: [#238](https://github.com/Azure/oav/pull/238)
-  - Path parameters can include single quotes and be evaluated succesfully.
-  - Enums with non-string values are properly evaluated.
-
-## 04/19/2018 0.4.36
-
-- If enums mismatch only in casing the new error ENUM_CASE_MISMATCH will be returned.
-
-## 03/15/2018 0.4.35
-
-- Validate default responses. [#228](https://github.com/Azure/oav/issues/228)
-- Add option to model an implicit default cloud error response. [#224](https://github.com/Azure/oav/issues/224)
-
-## 03/08/2018 0.4.34
-
-- Updating default output level to info.
-- Fixing issue #225, where output verbosity wasn't respected in one case.
-
-## 02/28/2018 0.4.33
-
-- Don't validate pure objects.
-
-## 02/05/2018 0.4.32
-
-- Fix bug for resolve external references introduced part of #202.
-
-## 02/05/2018 0.4.31
-
-- Bug fix for the fix made to resolve jshint issues in #202.
-
-## 02/05/2018 0.4.30
-
-- Improve matching for status code string for live validation.
-
-## 02/05/2018 0.4.29
-
-- Add support for live validation to support status code string along the status code number.
-- Update to use package autorest-extension-base from npm.
-
-## 02/01/2018 0.4.28
-
-- Fix undefined headers issue when the spec does not define consumes values.
-
-## 01/31/2018 0.4.27
-
-- Updating dependency of lodash to 4.17.4.
-
-## 01/31/2018 0.4.26
-
-- Fix all linter issues. [#201](https://github.com/Azure/oav/issues/201)
-- Add option to do case insensitive regex matches on swagger paths to the SpecValidator and LiveValidator. [#203](https://github.com/Azure/oav/issues/203)
-
-## 01/30/2018 0.4.25
-
-- Fixed a typo in the variable name while resolving nullable types.
-
-## 01/17/2018 0.4.24
-
-- The tool does not error on missing definitions in the swagger spec #194
-- Added support for application/octet-stream or file upload/download scenarios #192
-
-## 01/05/2018 0.4.23
-
-- Addressing INVALID_TYPE issues reported by model validation due to nullable types/properties. [#155](https://github.com/Azure/oav/issues/155). In order to allow null types, we relax types to be 'oneOf' `null` or its type, for the cases where properties/models have x-nullable set or x-nullable is not defined and property is not required.
-
-## 12/11/2017 0.4.22
-
-- Added support to generate class diagram from a given swagger spec #188.
-- Fixed #190, #191.
-
-## 12/4/2017 0.4.21
-
-- Removed the enum constraint or reference to an enum on the discriminator property if previously present before making it a constant.
-
-## 11/20/2017 0.4.20
-
-- Added support for processing [`"x-ms-parameterized-host": {}`](https://github.com/Azure/autorest/tree/master/docs/extensions#x-ms-parameterized-host) extension if present in the 2.0 swagger spec.
-
-## 11/19/2017 0.4.19
-
-- Added support for validating examples for parameters `"in": "formData"`.
-
-## 11/09/2017 0.4.18
-
-- Ensure scheme, host and basePath are used to construct the base url #180.
-
-## 10/24/2017 0.4.17
-
-- Disable resolving discriminators while performing semantic validation for an open api specification that conforms to 2.0 version.
-
-## 10/20/2017 0.4.16
-
-- Entire tree except the leaf nodes need to be traversed for replacing references of (an uber(root) or intermediate) parent with a `"oneof"` array containing references to itself and all its children. #175
-
-## 10/18/2017 0.4.15
-
-- Updating model validator to resolve polymorphic types using oneOf. #171
-
-## 10/17/2017 0.4.14
-
-- Updating model validator to plugin to autorest.
-
-## 09/12/2017 0.4.13
-
-- Provide the filepath of the file that has an incorrect json. This makes it easy for customers to find out the faulty file among numerous files.
-
-## 09/12/2017 0.4.12
-
-- [Model Validator] Should handle forward slashes in path parameters. #165
-- [Model Validator] Should handle question mark in paths that are defined in x-ms-paths. #140
-
-## 08/30/2017 0.4.11
-
-- [Wire Format Generator] Should handle resolved x-ms-examples. #161
-
-## 08/23/2017 0.4.10
-
-- [Wire Format Generator] Removed condition for checking 200 & 204 in final status code for non-LRO. #159
-- [Wire Format Generator] Updated default directory to be the api-version folder of the swagger spec. #159
-
-## 08/03/2017 0.4.9
-
-- [Live Validator] Shallow clone the azure-rest-api-spec repo.
-- [Model Validator] Improve pluggability of oav into vs-code. #143
-
-## 08/03/2017 0.4.8
-
-- [Live Validator] Before cloning the rest api specs repo if directory named 'repo' exists we delete it and then create an empty directory to clone repo inside it.
-
-## 07/11/2017 0.4.7
-
-- Fixed Live validator for reorg branch of azure-rest-api-specs #137
-
-## 07/03/2017 0.4.6
-
-- Fixed issue #134
-
-## 06/26/2017 0.4.5
-
-- Added support to generate wireformat as a YAML doc
-- Improved the format to specify request body for a in a request using curl.
+# Changelog
+
+## 07/30/2019 0.19.3
+
+- Fixed validation of nullable array types if they were defined as tope level models or transformed into top level models in the `"definitions"` object. Fixes #437.
+- Fixed an issue where `"properties": {}` was being incorrectly added to a schema with `"$ref"` in the response or a top level `array`. 
+
+## 07/12/2019 0.19.2
+
+- Add support for validating discriminator is required and also the support for suppression.[Issue#386](https://github.com/Azure/oav/issues/386).
+
+## 07/02/2019 0.19.1
+
+- Update TypeScript to 3.5
+- `@types/jsonpath` is a dependency because `PathComponent` type from the package is exported in `lib/util/validationError.ts`.
+
+## 07/12/2019 0.19.0
+
+- Modify path in payload for MISSING_REQUIRED_PROPERTIES and for OBJECT_ADDITIONAL_PROPERTIES to point to the actual property.
+
+## 07/02/2019 0.18.6
+
+- Adding support for JSON path & schema path in errors.
+- Improved model validation when example provides the response body however the spec doesn't have a schema for the response and vice-versa.
+
+## 06/12/2019 0.18.5
+
+-  Added support for JSON path & schema path in errors.
+
+## 05/30/2019 0.18.4
+
+- Better error reporting for spec reference pointing to invalid files.
+
+## 05/29/2019 0.18.3
+
+- Update cache initialization in live validator to `Promise.all()`.
+- Update package version of `yuml2svg` dependency (since it contains typescript definitions).
+- Add support for validating `readOnly` properties in the request.
+- Limiting dependencies on `@types/lodash` and `typescript` due to stricter type definition rules in the later versions.
+
+## 04/25/2019 0.18.2
+
+- Use node env for jest #422.
+
+## 04/08/2019 0.18.1
+
+- Validate request body when it is a JSON object.
+
+## 04/08/2019 0.18.0
+
+- The `isSuccessful` is `undefined` in case of an existing `runtimeException`.
+- `RequestResponseLiveValidationResult` has a runtimeExceptions field instead of an errors field.
+
+## 04/05/2019 0.17.0
+
+- Live Validation mode is now skipping validating for errors not specified when using the `includeErrors` option.
+- The types `RequestValidationResult` and `ResponseValidationResult` have been replaced with the `LiveValidationResult` type.
+
+## 04/05/2019 0.16.1
+
+- OAV should exit with code `1` if it finds errors.
+- Breaking changes in SpecValidationResult, CommonValidationResult.
+
+## 04/01/2019 0.15.3
+
+- Polymporphic anyOf's will be validated only against the matching subschema and any error wont be nested.
+
+## 04/01/2019 0.15.2
+
+- Inner errors will have the `LiveValidationIssue` type instead of`object`.
+
+## 03/28/2019 0.15.1
+
+- Allow for live validation to exclude/include specific errors.
+
+## 03/27/2019 0.15.0
+
+- Refactor live validator and new types for validation results.
+- Expose separate request and response validate methods.
+- Expose types for live validation parameters.
+- `processValidationErrors`, `serializeErrors` and `getPotentialOperations` are not exported anymore. Validation methods automatically call these.
+
+## 03/20/2019 0.14.8
+
+- Don't parse examples when not needed.
+- Remove example references when not needed to avoid "UNRESOLVABLE_REFERENCE" errors.
+
+## 03/20/2019 0.14.7
+
+- Change test runner to jest.
+
+## 03/19/2019 0.14.6
+
+- Don't resolve x-ms-examples for live validation and for semantic validation.
+
+## 03/07/2019 0.14.5
+
+- Fixing linting and coding style issues.
+
+## 03/08/2019 0.14.4
+
+- `INTERNAL_ERROR` as an error code.
+
+## 03/07/2019 0.14.3
+
+- OAV shouldn't parse `error.title` twice.
+
+## 03/06/2019 0.14.2
+
+- Use one cache per SpecValidator inside the LiveValidator.
+
+## 03/06/2019 0.14.1
+
+- Add doc cache during `LiveValidator initialization` to reduce memory footprint and execution time.
+
+## 03/06/2019 0.14.0
+
+- Remove package level global doc cache.
+- Remove external exports of `clearCache()` and of `executePromisesSequentially()`
+
+## 02/06/2019 0.13.6
+
+- Polymorphic models should have `"type": "object"`.
+
+## 02/05/2019 0.13.5
+
+- Fixing `ONE_OF_MULTIPLE`. It was caused by `x-ms-enum.modelAsString` which validates
+  discriminators as an unrestricted strings
+
+## 01/29/2019 0.13.4
+
+- Provide url and file position for these errors:
+  - `RESPONSE_STATUS_CODE_NOT_IN_SPEC`,
+  - `RESPONSE_STATUS_CODE_NOT_IN_EXAMPLE`,
+  - `XMS_EXAMPLE_NOT_FOUND_ERROR`,
+  - `DOUBLE_FORWARD_SLASHES_IN_URL`,
+  - `RESPONSE_SCHEMA_NOT_IN_SPEC`, and
+  - `REQUIRED_PARAMETER_EXAMPLE_NOT_FOUND`.
+
+## 01/28/2019 0.13.3
+
+- Provide url and file position for `RESPONSE_STATUS_CODE_NOT_IN_EXAMPLE` errors.
+
+## 01/23/2019 0.13.2
+
+- Update `z-schema`.
+
+## 01/18/2019 0.13.1
+
+- Handle `text-matches` in suppression.
+
+## 01/15/2019 0.13.0
+
+- JSON types are updated.
+
+## 01/14/2019 0.12.0
+
+- Simplify model and semantic property names. `errorCode` becomes `code` and `errorDetails` becomes `details`.
+
+## 01/14/2019 0.11.1
+
+- Replace an example object with a function to avoid reference resolutions in examples.
+
+## 01/08/2019 0.11.0
+
+- Remove JS symbols from errors to avoid logging failure.
+
+## 01/08/2019 0.10.4
+
+- remove `ts-node`
+
+## 12/11/2018 0.10.3
+
+- exporting NodeError to consume it outside of oav..
+
+## 12/07/2018 0.10.2
+
+- no default response for non errors.
+
+## 12/07/2018 0.10.1
+
+- update `@ts-common/virtual-fs` to retry network requests.
+
+## 12/05/2018 0.10.0
+
+- no `CloudError` generation.
+
+## 12/01/2018 0.9.7
+
+- Properly handle JSON errors
+
+## 11/29/2018 0.9.6
+
+- update `@ts-common/json-parser` to properly handle UNICODE escape symbols.
+
+## 11/28/2018 0.9.5
+
+- catch `jsonpath` exceptions.
+- Better internal structure.
+
+## 11/27/2018 0.9.4
+
+- Improve exception/error message.
+
+## 11/26/2018 0.9.3
+
+- Use `z-schema` instead of `@ts-common/z-schema`.
+
+## 11/21/2018 0.9.2
+
+- Remove `rewire()` package.
+
+## 11/20/2018 0.9.1
+
+- getErrorsFromSemanticValidation().
+
+## 11/19/2018 0.9.0
+
+- Improve error types.
+
+## 11/16/2018 0.8.1
+
+- Suppressions may have multiple `where` and `from` fields. OAV didn't handle it properly.
+
+## 11/08/2018 0.8.0
+
+- a source map for CloudError
+- a bug fix for embedded examples.
+
+## 11/08/2018 0.7.14
+
+- update swagger definition
+
+## 10/23/2018 0.7.13
+
+- switch to Azure DevOps.
+
+## 10/23/2018 0.7.12
+
+- switch from `@ts-common/azure-openapi-markdown` to `@azure/openapi-markdown`.
+
+## 10/15/2018 0.7.11
+
+- exported functions don't catch exceptions.
+
+## 10/15/2018 0.7.10
+
+- Provide Title for all Schema Objects.
+
+## 10/12/2018 0.7.9
+
+- Additional source map for generated Schema objects.
+
+## 10/09/2018 0.7.8
+
+- Update `@ts-common/azure-openapi-markdown` package.
+
+## 10/08/2018 0.7.7
+
+- Fix a bug applying suppressions from HTTPS.
+
+## 10/08/2018 0.7.6
+
+- Fix a bug in ReadFile from HTTPS.
+
+## 10/08/2018 0.7.5
+
+- Get suppressions from HTTPS.
+
+## 10/03/2018 0.7.4
+
+- Fix `@ts-common/source-map` `.d.ts` files.
+
+## 10/02/2018 0.7.3
+
+- Suppress promise rejection.
+
+## 10/02/2018 0.7.2
+
+- Fix URL encoding test.
+
+## 10/02/2018 0.7.1
+
+- Fix yasway.
+
+## 10/01/2018 0.7.0
+
+- Suppression API is changed.
+
+## 09/27/2018 0.6.5
+
+- Suppression supports relative file and object paths.
+
+## 09/25/2018 0.6.4
+
+- Source Map for `.d.ts` files.
+
+## 09/25/2018 0.6.3
+
+- Source Map
+
+## 09/25/2018 0.6.2
+
+- Bug fix for `resolve-spec` CLI (#320)
+
+## 09/25/2018 0.6.1
+
+- Semantic validation warning bug fix.
+
+## 09/21/2018 0.6.0
+
+- Suppression. `where` is not supported yet.
+
+## 09/21/2018 0.5.13
+
+- Correcting where we add url and position information to semantic validation errors.
+
+## 09/19/2018 0.5.12
+
+- Adding url and position to source where issue occurs for semantic validation errors.
+
+## 09/19/2018 0.5.11
+
+- Adding pretty printing to validate-spec command, --pretty option.
+
+## 09/17/2018 0.5.10
+
+- xMsExamplesExtractor bug fix #309
+
+## 09/11/2018 0.5.9
+
+- OAV is using '@ts-common/z-schema' instead of 'z-schema'
+
+## 09/10/2018 0.5.8
+
+- Fix JSON-Pointer encoding.
+
+## 08/28/2018 0.5.7
+
+- Errors have optional `jsonUrl` and `jsonPosition` fields.
+
+## 08/22/2018 0.5.6
+
+- CloudError proper fix
+
+## 08/22/2018 0.5.5
+
+- CloudError bug fix #300.
+
+## 08/22/2018 0.5.4
+
+- Simplified source-map
+
+## 08/21/2018 0.5.3
+
+- Friendly nested definition name
+
+## 08/21/2018 0.5.2
+
+- Bug fix for `"type": "file"`
+
+## 08/17/2018 0.5.1
+
+- File URL and position in title
+
+## 08/17/2018 0.5.0
+
+- File URL and position
+
+## 08/16/2018 0.4.70
+
+- New transformation functions.
+
+## 08/14/2018 0.4.69
+
+- Collapse of similar errors for array elements in `similarPaths` property on the error.
+
+## 08/13/2018 0.4.68
+
+- Using a JSON parser with a source map.
+
+## 08/11/2018 0.4.67
+
+- Single error for not matching any discriminated types.
+
+## 08/10/2018 0.4.66
+
+- Use JSON Pointer format for inserted schema title for properties and definitions.
+
+## 08/10/2018 0.4.65
+
+- Include property name as schema title in the property object.
+
+## 08/10/2018 0.4.64
+
+- Include definition name as schema title in the definitions.
+
+## 08/01/2018 0.4.63
+
+- Replacing `reduce` error collections with lazy iterators.
+
+## 07/18/2018 0.4.62
+
+- Solve security vulnerabilities
+
+## 07/18/2018 0.4.61
+
+- Export more types
+
+## 07/18/2018 0.4.60
+
+- Use `yasway` type definitions
+
+## 07/18/2018 0.4.59
+
+- Bug fix: `scenarios is undefined` when running AutoRest plugin.
+
+## 07/17/2018 0.4.58
+
+- export additional types.
+
+## 07/05/2018 0.4.57
+
+- `--pretty` output.
+
+## 07/05/2018 0.4.56
+
+- Error serialization.
+
+## 07/05/2018 0.4.55
+
+- Remove a dependency on `@types/winston` package. `winston` is updated to `3.0.0`.
+
+## 06/21/2018 0.4.54
+
+- Apply rules for Nested Properties
+
+## 06/26/2018 0.4.51
+
+- Bug fix: Do BOM stripping for remote URL's [#266](https://github.com/Azure/oav/issues/266).
+
+## 06/20/2018 0.4.50
+
+- Replace sway dependency with yasway.
+
+## 06/19/2018 0.4.49
+
+- Bug fix: Data is valid against more than one schema from `oneOf` [#248](https://github.com/Azure/oav/pull/248)
+  The problem occurs when referenced model may also accept `null`. The fix is replacing `oneOf` with `anyOf`.
+
+## 05/14/2018 0.4.38
+
+- Bug fix: `oav extract-xmsexamples` also extracts request headers. [#241](https://github.com/Azure/oav/pull/241)
+- Bug fix: x-ms-parametrized-host is not validated correctly [#240](https://github.com/Azure/oav/issues/240)
+
+## 04/23/2018 0.4.37
+
+- Update dependencies.
+- Bug fixes: [#238](https://github.com/Azure/oav/pull/238)
+  - Path parameters can include single quotes and be evaluated succesfully.
+  - Enums with non-string values are properly evaluated.
+
+## 04/19/2018 0.4.36
+
+- If enums mismatch only in casing the new error ENUM_CASE_MISMATCH will be returned.
+
+## 03/15/2018 0.4.35
+
+- Validate default responses. [#228](https://github.com/Azure/oav/issues/228)
+- Add option to model an implicit default cloud error response. [#224](https://github.com/Azure/oav/issues/224)
+
+## 03/08/2018 0.4.34
+
+- Updating default output level to info.
+- Fixing issue #225, where output verbosity wasn't respected in one case.
+
+## 02/28/2018 0.4.33
+
+- Don't validate pure objects.
+
+## 02/05/2018 0.4.32
+
+- Fix bug for resolve external references introduced part of #202.
+
+## 02/05/2018 0.4.31
+
+- Bug fix for the fix made to resolve jshint issues in #202.
+
+## 02/05/2018 0.4.30
+
+- Improve matching for status code string for live validation.
+
+## 02/05/2018 0.4.29
+
+- Add support for live validation to support status code string along the status code number.
+- Update to use package autorest-extension-base from npm.
+
+## 02/01/2018 0.4.28
+
+- Fix undefined headers issue when the spec does not define consumes values.
+
+## 01/31/2018 0.4.27
+
+- Updating dependency of lodash to 4.17.4.
+
+## 01/31/2018 0.4.26
+
+- Fix all linter issues. [#201](https://github.com/Azure/oav/issues/201)
+- Add option to do case insensitive regex matches on swagger paths to the SpecValidator and LiveValidator. [#203](https://github.com/Azure/oav/issues/203)
+
+## 01/30/2018 0.4.25
+
+- Fixed a typo in the variable name while resolving nullable types.
+
+## 01/17/2018 0.4.24
+
+- The tool does not error on missing definitions in the swagger spec #194
+- Added support for application/octet-stream or file upload/download scenarios #192
+
+## 01/05/2018 0.4.23
+
+- Addressing INVALID_TYPE issues reported by model validation due to nullable types/properties. [#155](https://github.com/Azure/oav/issues/155). In order to allow null types, we relax types to be 'oneOf' `null` or its type, for the cases where properties/models have x-nullable set or x-nullable is not defined and property is not required.
+
+## 12/11/2017 0.4.22
+
+- Added support to generate class diagram from a given swagger spec #188.
+- Fixed #190, #191.
+
+## 12/4/2017 0.4.21
+
+- Removed the enum constraint or reference to an enum on the discriminator property if previously present before making it a constant.
+
+## 11/20/2017 0.4.20
+
+- Added support for processing [`"x-ms-parameterized-host": {}`](https://github.com/Azure/autorest/tree/master/docs/extensions#x-ms-parameterized-host) extension if present in the 2.0 swagger spec.
+
+## 11/19/2017 0.4.19
+
+- Added support for validating examples for parameters `"in": "formData"`.
+
+## 11/09/2017 0.4.18
+
+- Ensure scheme, host and basePath are used to construct the base url #180.
+
+## 10/24/2017 0.4.17
+
+- Disable resolving discriminators while performing semantic validation for an open api specification that conforms to 2.0 version.
+
+## 10/20/2017 0.4.16
+
+- Entire tree except the leaf nodes need to be traversed for replacing references of (an uber(root) or intermediate) parent with a `"oneof"` array containing references to itself and all its children. #175
+
+## 10/18/2017 0.4.15
+
+- Updating model validator to resolve polymorphic types using oneOf. #171
+
+## 10/17/2017 0.4.14
+
+- Updating model validator to plugin to autorest.
+
+## 09/12/2017 0.4.13
+
+- Provide the filepath of the file that has an incorrect json. This makes it easy for customers to find out the faulty file among numerous files.
+
+## 09/12/2017 0.4.12
+
+- [Model Validator] Should handle forward slashes in path parameters. #165
+- [Model Validator] Should handle question mark in paths that are defined in x-ms-paths. #140
+
+## 08/30/2017 0.4.11
+
+- [Wire Format Generator] Should handle resolved x-ms-examples. #161
+
+## 08/23/2017 0.4.10
+
+- [Wire Format Generator] Removed condition for checking 200 & 204 in final status code for non-LRO. #159
+- [Wire Format Generator] Updated default directory to be the api-version folder of the swagger spec. #159
+
+## 08/03/2017 0.4.9
+
+- [Live Validator] Shallow clone the azure-rest-api-spec repo.
+- [Model Validator] Improve pluggability of oav into vs-code. #143
+
+## 08/03/2017 0.4.8
+
+- [Live Validator] Before cloning the rest api specs repo if directory named 'repo' exists we delete it and then create an empty directory to clone repo inside it.
+
+## 07/11/2017 0.4.7
+
+- Fixed Live validator for reorg branch of azure-rest-api-specs #137
+
+## 07/03/2017 0.4.6
+
+- Fixed issue #134
+
+## 06/26/2017 0.4.5
+
+- Added support to generate wireformat as a YAML doc
+- Improved the format to specify request body for a in a request using curl.